--- conflicted
+++ resolved
@@ -63,13 +63,8 @@
 1) Serve the built website:
 
    ```
-<<<<<<< HEAD
 	python -m http.server -d specification/_build/html/
-   ```
-=======
-   python -m http.server -d specification/_build/html/
    ```
 
 Note that this will start a long-running web-server that will occupy your terminal. 
-`Ctrl-C` quits.
->>>>>>> 5ad325d3
+`Ctrl-C` quits.