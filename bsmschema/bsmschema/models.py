"""
The objects defined here are nested as follows:

* :py:class:`BIDSStatsModel`
   * :py:class:`Node`
      * :py:class:`Transformations`
      * :py:class:`Model`
         * :py:class:`HRF`
         * :py:class:`Options`
      * :py:class:`Contrast`
      * :py:class:`DummyContrasts`
   * :py:class:`Edge`

Note that these are the structured and validatable objects.

"""
import sys
from enum import Enum
from typing import List, Optional, Dict, Literal, Any, Union
from pydantic import BaseModel, StrictStr, StrictInt, StrictFloat

__all__ = [
    'BIDSStatsModel',
    'Node',
    'Edge',
    'Transformations',
    'Model',
    'HRF',
    'Options',
    'Contrast',
    'DummyContrasts',
]

# Hack to avoid unnecessary verbosity when generating documentation
# Has no impact on emitted JSON, only on whether Python will attempt to cast instead of error
if 'sphinxcontrib.autodoc_pydantic' in sys.modules:
    StrictStr = str
    StrictInt = int
    StrictFloat = float

# Notes
# HRF model parameters are unclear how to specify
# Transformation instructions should be doable (if tedious), but unclear
# how to make the restriction to them contingent on Transformer == "pybids-transforms-v1"
# Skipping Variance structure and Error distribution for now

# Controlled vocabularies

NodeLevel = Literal[
    "Run",
    "Session",
    "Subject",
    "Dataset",
]

ModelType = Literal[
    "glm",
    "meta",
]

TransformerID = Literal[
    "pybids-transforms-v1",
]

Aggregate = Literal[
    "none",
    "mean",
    "pca",
]

HRFModel = Literal[
    "DoubleGamma",
    "Gamma",
    "FiniteImpulseResponse",
]

StatisticalTest = Literal[
    "skip",
    "t",
    "F",
]

# Aliases
Filter = Dict[StrictStr, List[Any]]
VariableList = List[Union[Literal[1], StrictStr]]
Weights = List[Union[StrictInt, StrictFloat, StrictStr]]


class _Commentable(BaseModel):
    # Docstring missing to avoid polluting every object description with this field
    # This permits users to write comments on objects.
    Description: Optional[str]


class Edge(_Commentable):
    r"""An Edge connects two :py:class:`Node`\s, indicating the outputs (contrasts) of
    the :py:attr:`Source` Node are to be made available as inputs to the
    :py:attr:`Destination` Node.

    Contrasts may be filtered by any metadata field, including entities.
    Each contrast has an additional entity ``"contrast"`` that may be used to filter contrasts by name.

    Examples
    --------

    .. code-block:: json

       {
         "Source": "subject",
         "Destination": "dataset"
       }

    .. code-block:: json

       {
         "Source": "subject",
         "Destination": "dataset",
         "Filter": {"contrast": ["contrast1", "contrast2"]}
       }
    """
    Source: StrictStr
    """Name of :py:class:`Node`. The outputs of this node are passed to :py:attr:`Destination`."""
    Destination: StrictStr
    """Name of :py:class:`Node`. The outputs of :py:attr:`Source` are passed to this node.

    If :py:attr:`Filter` is defined,
    The outputs of the Source node are the inputs of the Destination node, after filtering (if any)."""
    Filter: Optional[Filter]
    """Maps a grouping variable to a list of values to pass to Destination.
    If multiple grouping variables are passed, the result is the conjunction of filters."""


class Transformations(_Commentable):
    """Transformations describe modifications of variables to prepare a design matrix.

    This field is indirect, with a :py:attr:`Transformer` name identifying an instruction
    set, and a sequence of :py:attr:`Instructions`.

    A Transformer accepts data frames of sparse (onset, duration, amplitude) and
    dense (onset, sampling rate, values) variables along with the list of Instructions,
    and then return a new set of sparse and/or dense variables.

    Examples
    --------

    .. code-block:: json

       {
         "Transformer": "pybids-transforms-v1",
         "Instructions": [
           {
             "Name": "Factor",
             "Input": ["trial_type"]
           },
           {
             "Name": "Convolve",
             "Model": "spm",
             "Input": ["trial_type.cond1", "trial_type.cond2"]
           }
         ]
       }

    """
    Transformer: TransformerID
    """Name of the specification of an instruction set."""
    Instructions: List[Any]
    """Sequence of instructions to pass to an implementation of :py:attr:`Transformer`.
    The format of these instructions is determined by the :py:attr:`Transformer`."""


class Parameters(_Commentable):
    """Parameters to an :py:class:`HRF` model."""
    PeakDelay: Optional[float]
    """Delay, in seconds, from onset to peak response.
    Applies to models: Gamma, DoubleGamma."""
    PeakDispersion: Optional[float]
    """Width of peak.
    Applies to models: Gamma, DoubleGamma."""
    UndershootDelay: Optional[float]
    """Delay, in seconds, from onset to undershoot response.
    Applies to model: DoubleGamma."""
    UndershootDispersion: Optional[float]
    """Width of undershoot.
    Applies to model: DoubleGamma."""
    PeakUndershootRatio: Optional[float]
    """Peak-to-undershoot ratio.
    Applies to model: DoubleGamma."""
    Derivatives: Optional[int]
    """Order of derivatives to include. 1 indicates the first derivative,
    while 2 indicates the first and second derivative.
    Applies to models: Gamma, DoubleGamma."""
    Delays: Optional[List[int]]
    """List of delays, in scans, for impulse responses.
    Applies to model: FiniteImpulseResponse."""


class HRF(_Commentable):
    """Specification of a hemodynamic response function (HRF) model."""
    Variables: List[StrictStr]
    """Name of the variables to be convolved. These must appear in :py:attr:`Model.X`"""
    Model: HRFModel
    """Name of a hemodynamic model."""
    Parameters: Optional[Parameters]
    """Parameters to the hemodynamic model."""


class Options(_Commentable):
    """ Options
    """
    HighPassFilterCutoffHz: Optional[float]
    """The cutoff frequency, in Hz, for a high-pass filter."""
    LowPassFilterCutoffHz: Optional[float]
    """The cutoff frequency, in Hz, for a low-pass filter."""
    ReplaceVariables: Optional[Dict[StrictStr, Any]]
    """Allows a specification of design matrix columns that are to be replaced by the estimating software.
    Keys are the names of columns to replace; values are unconstrained,
    and can be anything that helps the receiving software understand what is intended.
    For example, it is relatively common to want to include a voxel-specific timecourse as a covariate.
    In this case, the expectation is that the user will have constructed a dummy column as a placeholder
    (e.g., by adding a constant column to events.tsv files), and then indicate (via ReplaceVariables)
    how the receiving software should inject new values."""
    Mask: Optional[Filter]
    """BIDS entities specifying a mask file from the input dataset.
    For example, {"desc": "brain", "suffix": "mask"}."""
    Aggregate: Optional[Aggregate]
    """Method of combining time series within each value in the Mask.
    The following values are valid: "none", "mean", "pca".
    "none" (the default) indicates no dimensionality reduction; a separate timecourse is returned for each voxel
    that contains at least one non-zero value in its timecourse.
    "mean" returns the average of all voxels within each discrete non-zero value found in the image.
    "pca" returns the first principal component of all voxels within each discrete non-zero value found in the image."""


class Contrast(_Commentable):
    """Contrasts are weighted sums of parameter estimates (betas) generated by a model fit,
    and define the outputs of a :py:class:`Node`.

    While ``"t"`` and ``"skip"`` contrasts are passed as inputs to the next node, ``"F"``
    contrasts are terminal and are not passed as inputs to following nodes.
    """
    Name: StrictStr
    r"""The name of the contrast.
    Must be unique in :py:attr:`Node.Contrasts` and must not appear in
    :py:attr:`DummyContrasts.Contrasts` for the same Node.

    This name will be attached to output statistical maps via the ``"contrast"`` entity.
    """
    ConditionList: VariableList
    """A list of variables used to compute the contrast.
    Must be a strict subset of the variables listed in :py:attr:`Model.X`.
    """
    Weights: Union[Weights, List[Weights]]
    """A 1D or 2D array of weights.
    The array must have exactly the same number of total elements as in ConditionList.
    For t-tests, a 1D array must be passed. For F-tests, either a 1D or a 2D array may be passed.
    Variables are mapped 1-to-1 onto weights in the order they appear in ConditionList.
    Fractional values MAY be passed as strings (e.g., “1/3")."""
    # Note: Keep Test synced with DummyContrasts.Test, including docstring and type
    Test: StatisticalTest
    """The type of test statistic to compute on the contrast.
    The special value "skip" indicates that no statistical test is to be performed."""



class DummyContrasts(_Commentable):
    r"""Dummy contrasts are contrasts with one condition, a weight of one,
    and the same name as the condition. That is,

    ::

        "DummyContrasts": {"Contrasts": ["A", "B"], "Test": "t"}

    is equivalent to the following list of :py:class:`Contrast`\s::

        "Contrasts": [
            {"Name": "A", "ConditionList": ["A"], "Weights": [1], "Test": "t"}
            {"Name": "B", "ConditionList": ["B"], "Weights": [1], "Test": "t"}
        ]

    """
    Contrasts: Optional[VariableList]
    """A list of variables to construct DummyContrasts for.
    Must be a strict subset of ``Model.X``.
    If absent, then dummy contrasts for all variables are constructed."""
    # Note: Keep Test synced with Contrast.Test, including docstring and type
    Test: StatisticalTest
    """The type of test statistic to compute on the contrast.
    The special value "skip" indicates that no statistical test is to be performed."""



class Model(_Commentable):
    """Model
    """
    Type: ModelType
    """The type of analysis to run.
    The following values are currently defined:
    "glm" for general linear model,
    "meta" for meta-analysis."""
    X: VariableList
    """A list of predictors to include in the model.
    At present, the BIDS-Model specification only handles traditional GLM analyses,
    so the assumption is always that brain activation is being predicted from one or more predictors.
    All variables listed in the X field will be included as columns in the design matrix.
    Each variable name specified in X must exactly match one of the variables available in the namespace.
    Any available variables that are not explicitly named in X will be omitted from the model.
    Partial matching is supported and can be specified using wildcard characters;
    for example, use "aroma_motion_*" to specify all of the aroma components found in the confounds file.
    Following standard Unix-style glob rules,
    "*" is interpreted to match 0 or more alphanumeric characters, and
    "?" is interpreted to match exactly one alphanumeric character."""
    Formula: Optional[StrictStr]
    """Wilkinson notation specification of a Transformation of the design matrix X.
    A 1 or 0 term MUST be present to explicitly include or exclude, respectively, an intercept variable,
    to ensure consistent handling across formula interpreters."""
    HRF: Optional[HRF]
    """A specification of the hemodynamic response function (HRF) that should be applied
    to variables by implementing software."""
    ## These are very likely getting pulled out.
    # VarianceComponents: Optional[List[Dict[str, Any]]]
    # """A specification of the variance components to include in the model."""
    # ErrorDistribution: Optional[Dict[str, Any]]
    # """Specifies how to model the error."""
    Options: Optional[Options]
    """Estimation options that are common to multiple estimation packages."""
<<<<<<< HEAD
    Software: Optional[Dict[str, Dict[str, Any]]]
=======
    Software: Optional[List[Dict[StrictStr, Dict[StrictStr, Any]]]]
>>>>>>> ea8ea38b
    """This section allows one to specify any software-specific estimation parameters.
    Each key in the object is the name of the software package (FSL, SPM, etc.),
    and the value is an object containing software-specific parameters.
    The BIDS Stats Models spec makes no attempt to control the vocabulary available for
    use in any particular software package;
    we expect that the developers of each package will, over time, fill in these specifications."""


class Node(_Commentable):
    """A node represents an estimator that applies to a given level of analysis.
    It contains sufficient information to construct a design matrix, estimate
    parameter weights (betas) and construct contrasts.
    """
    Level: NodeLevel
    """Level of analysis being described."""
    Name: StrictStr
    r"""The name of the node. Must be unique in :py:attr:`BIDSStatsModel.Nodes`.

    This name is used by :py:class:`Edge`\s to connect two :py:class:`Node`\s.
    """
    GroupBy: List[StrictStr]
    """The output statistical maps received from the input node are split along
    unique combinations of the grouping variables and passed to the model as subsets.
    If empty, all inputs are passed to a single model to fit.
    Reserved strings include: "run", "session", "subject", and "contrast".
    Any metadata field may be used as a grouping variable."""
    Transformations: Optional[Transformations]
    """Specification of transformations to be applied to variables before the construction of the model."""
    Model: Model
    """What model parameters should be included, and how the errors are specified."""
    Contrasts: Optional[List[Contrast]]
    """How to linearly weight/combine design matrix columns
    to generate contrast maps and (optionally) run statistical tests."""
    DummyContrasts: Optional[DummyContrasts]
    """A convenient shortcut for specifying contrasts;
    allows automatic creation of indicator contrasts
    for either all variables in the design matrix, or all named variables."""


class BIDSStatsModel(_Commentable):
    """A BIDS Stats Model is a JSON file that defines one or more hierarchical models
    on brain imaging data.

    A hierarchical model is a sequence of estimator **nodes**. These nodes are connected
    via **edges** to form a directed, acyclic graph. The graph contains a single "root"
    node, which only has outgoing edges, and may have many "leaf" nodes that only have
    incoming edges. Each path from the root to a leaf may be thought of as a single
    hierarchical model.
    """
    Name: StrictStr
    """A name identifying the model, ideally short.
    While no hard constraints are imposed on the specific format of the name,
    each model's name should be unique for any given BIDS project
    (i.e., if a single BIDS project contains multiple model specifications in different files and/or folders,
    care should be taken to ensure that each model has a unique name)."""

    BIDSModelVersion: StrictStr
    """A string identifying the version of the specification adhered to.
    Note this is different from BIDSVersion"""

    Description: Optional[StrictStr]
    """A concise verbal description of the model."""

    Input: Optional[Filter]
    """Dictionary specification of input images"""

    Nodes: List[Node]
    """A list of analysis nodes. The ordering of this list is significant if Edges is absent."""

    Edges: Optional[List[Edge]]
    """A list of edges between analysis nodes. If absent, the nodes are connected in the sequence presented in Nodes."""


class ExplainerModel(BaseModel):
    """This is an example model.

    In schema terms, the structure that defines a JSON object is a "model". To avoid
    confusion with BIDS Stats Models and more general notions of mathematical or
    statistical models, we will use "schema model" to unambiguously refer to this concept.

    A schema model defines a JSON object with fields that have both a name and a type,
    where "type" indicates the range of acceptable values.

    Below are a number of fields that demonstrate the types we use in this specification.
    These types can be mixed and matched somewhat.
    Probably the most complex-looking field is :py:attr:`Contrast.Weights`.
    """
    StringField: str
    """This field is called ``StringField`` and has type ``str``.

    This type indicates that any string is acceptable, while other types (even string-like)
    are unacceptable.

    Valid example::

        {"StringField": "any string value"}

    Invalid examples::

        {"StringField": 0}
        {"StringField": ["list", "of", "strings"]}
    """
    IntField: str
    """This strict integer field must have integer values.

    Valid example::

        {"IntField": 0}

    Invalid examples::

        {"IntField": 1.0}
        {"IntField": "2"}
    """
    SomeOptions: Literal[1, "stringval", 2.0]
    """The ``Literal`` type allows a specific value or set of values.

    Valid examples::

        {"SomeOptions": 1}
        {"SomeOptions": "stringval"}
        {"SomeOptions": 2.0}

    Invalid examples::

        {"SomeOptions": "1"}
        {"SomeOptions": "differentstringval"}
        {"SomeOptions": 2}
    """
    ArrayOfInts: List[str]
    """JSON arrays appear as ``List`` types, and ``List[str]`` means
    the values must be integers.

    Valid example::

        {"ArrayOfInts": [1, 2]}
    """
    Object: Dict[str, Any]
    """JSON objects appear as ``Dict`` types.

    The general form is ``Dict[str, <value-type>]``, because the field name
    in a JSON object is always a string.
    To allow for any values, including integers, strings or nested types, we
    use ``Any``.

    Valid example::

        {"Object": {"key1": "stringval", "key2": 1}}

    We use these when objects with arbitrary names can be used. If the full list
    of valid names is known, we define a new schema model.
    """
    ObjectOfObjects: Dict[str, Dict[str, Any]]
    """ Nested objects can start to have hairy type signatures.

    Because ``Dict[str, <value-type>]`` is the general form for objects,
    the general form for objects of objects is
    ``Dict[str, Dict[str, <value-type>]]``.

    The actual result is fairly straightforward, though::

        {
          "ObjectOfObjects": {
            "field1": {"subfield": "value of ObjectOfObjects.field1.subfield"},
            "field2": {"intsubfield": 1}
          }
        }
    """
    ModelField: DummyContrasts
    """Schema models are nested objects with pre-determined names and types.

    This is a specialized version of ``Object``, and you can follow the link in the
    type to learn more.

    Here, the :py:class:`DummyContrasts` model defines the structure of the object.

    Valid example::

        {"ModelField": {"Contrasts": ["contrast1", "contrast2"], "Test": "t"}}
    """
    UnionField: Union[str, str]
    """Unions mean that a value could take multiple types.

    Valid examples::

        {"UnionField": 1}
        {"UnionField": "stringval"}

    Invalid examples::

        {"UnionField": 2.0}
    """
    OptionalField: Optional[str]
    """``OptionalField`` could be present or absent.

    Up to now, all fields have been required. If a field is optional, its type will be
    wrapped in ``Optional[]`` and will not have ``[Required]`` in its signature.
    """
    ListOrListOfLists: Union[List[int], List[List[int]]]
    """A 1- or 2D array of integers.

    To allow this form, we need to use the ``Union`` type with ``List[]`` and
    ``List[List[]]``. At the "bottom" of the type is an integer.

    :py:attr:`Contrast.Weights` has this form, but instead of ``int``, it
    permits integers, floats or strings because it is intended to allow values
    like ``0.5`` or ``"-1/3"``.
    """<|MERGE_RESOLUTION|>--- conflicted
+++ resolved
@@ -323,11 +323,7 @@
     # """Specifies how to model the error."""
     Options: Optional[Options]
     """Estimation options that are common to multiple estimation packages."""
-<<<<<<< HEAD
-    Software: Optional[Dict[str, Dict[str, Any]]]
-=======
-    Software: Optional[List[Dict[StrictStr, Dict[StrictStr, Any]]]]
->>>>>>> ea8ea38b
+    Software: Optional[Dict[StrictStr, Dict[StrictStr, Any]]]
     """This section allows one to specify any software-specific estimation parameters.
     Each key in the object is the name of the software package (FSL, SPM, etc.),
     and the value is an object containing software-specific parameters.
